--- conflicted
+++ resolved
@@ -22,12 +22,7 @@
 	auto t_1 = high_resolution_clock::now();
 
 	std::cout << "Started Generation [Dumper-7]!\n";
-<<<<<<< HEAD
-
-=======
-	
-	
->>>>>>> 73f5b165
+  
 	Generator::Init();
 
 	if (Settings::GameName.empty() && Settings::GameVersion.empty())
