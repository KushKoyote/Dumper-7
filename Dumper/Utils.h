#pragma once
#include <Windows.h>
#include <iostream>
#include <vector>
#include <string>
#include <fstream>
#include <algorithm>

/* Credits: https://en.cppreference.com/w/cpp/string/byte/tolower */
inline std::string str_tolower(std::string S)
{
	std::transform(S.begin(), S.end(), S.begin(), [](unsigned char C) { return std::tolower(C); });
	return S;
}

namespace ASMUtils
{
	/* See IDA or https://c9x.me/x86/html/file_module_x86_id_147.html for reference on the jmp opcode */
	inline bool Is32BitRIPRelativeJump(uintptr_t Address)
	{
		return Address && *reinterpret_cast<uint8_t*>(Address) == 0xE9; /* 48 for jmp, FF for "RIP relative" -- little endian */
	}

	inline uintptr_t Resolve32BitRIPRelativeJumpTarget(uintptr_t Address)
	{
		constexpr int32_t InstructionSizeBytes = 0x5;
		constexpr int32_t InstructionImmediateDisplacementOffset = 0x1;

		const int32_t Offset = *reinterpret_cast<int32_t*>(Address + InstructionImmediateDisplacementOffset);

		/* Add the InstructionSizeBytes because offsets are relative to the next instruction. */
		return Address + InstructionSizeBytes + Offset;
	}

	/* See https://c9x.me/x86/html/file_module_x86_id_147.html */
	inline uintptr_t Resolve32BitRegisterRelativeJump(uintptr_t Address)
	{
		/*
		* 48 FF 25 C1 10 06 00     jmp QWORD [rip+0x610c1]
		*
		* 48 FF 25 <-- Information on the instruction [jump, relative, rip]
		* C1 10 06 00 <-- 32-bit Offset relative to the address coming **after** these instructions (+ 7) [if 48 had hte address 0x0 the offset would be relative to address 0x7]
		*/

		return ((Address + 7) + *reinterpret_cast<int32_t*>(Address + 3));
	}

	inline uintptr_t Resolve32BitSectionRelativeCall(uintptr_t Address)
	{
		/* Same as in Resolve32BitRIPRelativeJump, but instead of a jump we resolve a call, with one less instruction byte */
		return ((Address + 6) + *reinterpret_cast<int32_t*>(Address + 2));
	}

	inline uintptr_t Resolve32BitRelativeCall(uintptr_t Address)
	{
		/* Same as in Resolve32BitRIPRelativeJump, but instead of a jump we resolve a non-relative call, with two less instruction byte */
		return ((Address + 5) + *reinterpret_cast<int32_t*>(Address + 1));
	}

	inline uintptr_t Resolve32BitRelativeMove(uintptr_t Address)
	{
		/* Same as in Resolve32BitRIPRelativeJump, but instead of a jump we resolve a relative mov */
		return ((Address + 7) + *reinterpret_cast<int32_t*>(Address + 3));
	}
}


struct CLIENT_ID
{
	HANDLE UniqueProcess;
	HANDLE UniqueThread;
};

struct TEB
{
	NT_TIB NtTib;
	PVOID EnvironmentPointer;
	CLIENT_ID ClientId;
	PVOID ActiveRpcHandle;
	PVOID ThreadLocalStoragePointer;
	struct PEB* ProcessEnvironmentBlock;
};

struct PEB_LDR_DATA
{
	ULONG Length;
	BOOLEAN Initialized;
	BYTE MoreFunnyPadding[0x3];
	HANDLE SsHandle;
	LIST_ENTRY InLoadOrderModuleList;
	LIST_ENTRY InMemoryOrderModuleList;
	LIST_ENTRY InInitializationOrderModuleList;
	PVOID EntryInProgress;
	BOOLEAN ShutdownInProgress;
	BYTE MoreFunnyPadding2[0x7];
	HANDLE ShutdownThreadId;
};

struct PEB
{
	BOOLEAN InheritedAddressSpace;
	BOOLEAN ReadImageFileExecOptions;
	BOOLEAN BeingDebugged;
	union
	{
		BOOLEAN BitField;
		struct
		{
			BOOLEAN ImageUsesLargePages : 1;
			BOOLEAN IsProtectedProcess : 1;
			BOOLEAN IsImageDynamicallyRelocated : 1;
			BOOLEAN SkipPatchingUser32Forwarders : 1;
			BOOLEAN IsPackagedProcess : 1;
			BOOLEAN IsAppContainer : 1;
			BOOLEAN IsProtectedProcessLight : 1;
			BOOLEAN SpareBits : 1;
		};
	};
	BYTE ManuallyAddedPaddingCauseTheCompilerIsStupid[0x4]; // It doesn't 0x8 byte align the pointers properly 
	HANDLE Mutant;
	PVOID ImageBaseAddress;
	PEB_LDR_DATA* Ldr;
};

struct UNICODE_STRING
{
	USHORT Length;
	USHORT MaximumLength;
	BYTE MoreStupidCompilerPaddingYay[0x4];
	PWCH Buffer;
};

struct LDR_DATA_TABLE_ENTRY
{
	LIST_ENTRY InLoadOrderLinks;
	LIST_ENTRY InMemoryOrderLinks;
	//union
	//{
	//	LIST_ENTRY InInitializationOrderLinks;
	//	LIST_ENTRY InProgressLinks;
	//};
	PVOID DllBase;
	PVOID EntryPoint;
	ULONG SizeOfImage;
	BYTE MoreStupidCompilerPaddingYay[0x4];
	UNICODE_STRING FullDllName;
	UNICODE_STRING BaseDllName;
};

inline _TEB* _NtCurrentTeb()
{
	return reinterpret_cast<struct _TEB*>(__readgsqword(((LONG)__builtin_offsetof(NT_TIB, Self))));
}

inline PEB* GetPEB()
{
	return reinterpret_cast<TEB*>(_NtCurrentTeb())->ProcessEnvironmentBlock;
}

inline uintptr_t GetImageBase()
{
	return reinterpret_cast<uintptr_t>(GetPEB()->ImageBaseAddress);
}

inline uintptr_t GetOffset(void* Addr)
{
	static uintptr_t ImageBase = 0x0;

	if (ImageBase == 0x0)
		ImageBase = GetImageBase();

	uintptr_t AddrAsInt = reinterpret_cast<uintptr_t>(Addr);

	return AddrAsInt > ImageBase ? (AddrAsInt - ImageBase) : 0x0;
}

inline bool IsInProcessRange(uintptr_t Address)
{
	uintptr_t ImageBase = GetImageBase();
	PIMAGE_NT_HEADERS NtHeader = reinterpret_cast<PIMAGE_NT_HEADERS>(ImageBase + reinterpret_cast<PIMAGE_DOS_HEADER>(ImageBase)->e_lfanew);

	return Address > ImageBase && Address < (NtHeader->OptionalHeader.SizeOfImage + ImageBase);
}

inline bool IsBadReadPtr(void* p)
{
	MEMORY_BASIC_INFORMATION mbi;

	if (VirtualQuery(p, &mbi, sizeof(mbi)))
	{
		constexpr DWORD mask = (PAGE_READONLY | PAGE_READWRITE | PAGE_WRITECOPY | PAGE_EXECUTE_READ | PAGE_EXECUTE_READWRITE | PAGE_EXECUTE_WRITECOPY);
		bool b = !(mbi.Protect & mask);
		if (mbi.Protect & (PAGE_GUARD | PAGE_NOACCESS))
			b = true;

		return b;
	}

	return true;
};

inline LDR_DATA_TABLE_ENTRY* GetModuleLdrTableEntry(const char* SearchModuleName)
{
	PEB* Peb = GetPEB();
	PEB_LDR_DATA* Ldr = Peb->Ldr;

	int NumEntriesLeft = Ldr->Length;

	for (LIST_ENTRY* P = Ldr->InMemoryOrderModuleList.Flink; P && NumEntriesLeft-- > 0; P = P->Flink)
	{
		LDR_DATA_TABLE_ENTRY* Entry = reinterpret_cast<LDR_DATA_TABLE_ENTRY*>(P);

		std::wstring WideModuleName(Entry->BaseDllName.Buffer, Entry->BaseDllName.Length >> 1);
		std::string ModuleName = std::string(WideModuleName.begin(), WideModuleName.end());

		if (str_tolower(ModuleName) == str_tolower(SearchModuleName))
			return Entry;
	}

	return nullptr;
}

inline void* GetModuleAddress(const char* SearchModuleName)
{
	LDR_DATA_TABLE_ENTRY* Entry = GetModuleLdrTableEntry(SearchModuleName);

	if (Entry)
		return Entry->DllBase;

	return nullptr;
}

/* Gets the address at which a pointer to an imported function is stored */
inline PIMAGE_THUNK_DATA GetImportAddress(uintptr_t ModuleBase, const char* ModuleToImportFrom, const char* SearchFunctionName)
{
	/* Get the module importing the function */
	PIMAGE_DOS_HEADER DosHeader = reinterpret_cast<PIMAGE_DOS_HEADER>(ModuleBase);

	if (ModuleBase == 0x0 || DosHeader->e_magic != IMAGE_DOS_SIGNATURE)
		return nullptr;

	PIMAGE_NT_HEADERS NtHeader = reinterpret_cast<PIMAGE_NT_HEADERS>(ModuleBase + reinterpret_cast<PIMAGE_DOS_HEADER>(ModuleBase)->e_lfanew);

	if (!NtHeader)
		return nullptr;

	PIMAGE_IMPORT_DESCRIPTOR ImportTable = reinterpret_cast<PIMAGE_IMPORT_DESCRIPTOR>(ModuleBase + NtHeader->OptionalHeader.DataDirectory[IMAGE_DIRECTORY_ENTRY_IMPORT].VirtualAddress);

	//std::cout << "ModuleName: " << (SearchModuleName ? SearchModuleName : "Default") << std::endl;

	/* Loop all modules and if we found the right one, loop all imports to get the one we need */
	for (PIMAGE_IMPORT_DESCRIPTOR Import = ImportTable; Import && Import->Characteristics != 0x0; Import++)
	{
		if (Import->Name == 0xFFFF)
			continue;

		const char* Name = reinterpret_cast<const char*>(ModuleBase + Import->Name);

		//std::cout << "Name: " << str_tolower(Name) << std::endl;

		if (str_tolower(Name) != str_tolower(ModuleToImportFrom))
			continue;

		PIMAGE_THUNK_DATA NameThunk = reinterpret_cast<PIMAGE_THUNK_DATA>(ModuleBase + Import->OriginalFirstThunk);
		PIMAGE_THUNK_DATA FuncThunk = reinterpret_cast<PIMAGE_THUNK_DATA>(ModuleBase + Import->FirstThunk);

		while (!IsBadReadPtr(reinterpret_cast<void*>(NameThunk))
			&& !IsBadReadPtr(reinterpret_cast<void*>(FuncThunk))
			&& !IsBadReadPtr(reinterpret_cast<void*>(ModuleBase + NameThunk->u1.AddressOfData))
			&& !IsBadReadPtr(reinterpret_cast<void*>(FuncThunk->u1.AddressOfData)))
		{
			/*
			* A functin might be imported using the Ordinal (Index) of this function in the modules export-table
			*
			* The name could probably be retrieved by looking up this Ordinal in the Modules export-name-table
			*/
			if ((NameThunk->u1.Ordinal & IMAGE_ORDINAL_FLAG) != 0) // No ordinal
			{
				NameThunk++;
				FuncThunk++;
				continue; // Maybe Handle this in the future
			}

			/* Get Import data for this function */
			PIMAGE_IMPORT_BY_NAME NameData = reinterpret_cast<PIMAGE_IMPORT_BY_NAME>(ModuleBase + NameThunk->u1.ForwarderString);
			PIMAGE_IMPORT_BY_NAME FunctionData = reinterpret_cast<PIMAGE_IMPORT_BY_NAME>(FuncThunk->u1.AddressOfData);

			//std::cout << "IMPORT: " << std::string(NameData->Name) << std::endl;

			if (std::string(NameData->Name) == SearchFunctionName)
				return FuncThunk;

			NameThunk++;
			FuncThunk++;
		}
	}

	return nullptr;
}

/* Gets the address at which a pointer to an imported function is stored */
inline PIMAGE_THUNK_DATA GetImportAddress(const char* SearchModuleName, const char* ModuleToImportFrom, const char* SearchFunctionName)
{
	const uintptr_t SearchModule = SearchModuleName ? reinterpret_cast<uintptr_t>(GetModuleAddress(SearchModuleName)) : GetImageBase();

	return GetImportAddress(SearchModule, ModuleToImportFrom, SearchFunctionName);
}

/* Finds the import for a funciton and returns the address of the function from the imported module */
inline void* GetAddressOfImportedFunction(const char* SearchModuleName, const char* ModuleToImportFrom, const char* SearchFunctionName)
{
	PIMAGE_THUNK_DATA FuncThunk = GetImportAddress(SearchModuleName, ModuleToImportFrom, SearchFunctionName);

	if (!FuncThunk)
		return nullptr;

	return reinterpret_cast<PIMAGE_IMPORT_BY_NAME>(FuncThunk->u1.AddressOfData);
}

inline void* GetAddressOfImportedFunctionFromAnyModule(const char* ModuleToImportFrom, const char* SearchFunctionName)
{
	PEB* Peb = GetPEB();
	PEB_LDR_DATA* Ldr = Peb->Ldr;

	int NumEntriesLeft = Ldr->Length;

	for (LIST_ENTRY* P = Ldr->InMemoryOrderModuleList.Flink; P && NumEntriesLeft-- > 0; P = P->Flink)
	{
		LDR_DATA_TABLE_ENTRY* Entry = reinterpret_cast<LDR_DATA_TABLE_ENTRY*>(P);

		PIMAGE_THUNK_DATA Import = GetImportAddress(reinterpret_cast<uintptr_t>(Entry->DllBase), ModuleToImportFrom, SearchFunctionName);

		if (Import)
			return reinterpret_cast<PIMAGE_IMPORT_BY_NAME>(Import->u1.AddressOfData);
	}

	return nullptr;
}

/* Gets the address of an exported function */
inline void* GetExportAddress(const char* SearchModuleName, const char* SearchFunctionName)
{
	/* Get the module the function was exported from */
	uintptr_t ModuleBase = reinterpret_cast<uintptr_t>(GetModuleAddress(SearchModuleName));
	PIMAGE_DOS_HEADER DosHeader = reinterpret_cast<PIMAGE_DOS_HEADER>(ModuleBase);

	if (ModuleBase == 0x0 || DosHeader->e_magic != IMAGE_DOS_SIGNATURE)
		return nullptr;

	PIMAGE_NT_HEADERS NtHeader = reinterpret_cast<PIMAGE_NT_HEADERS>(ModuleBase + reinterpret_cast<PIMAGE_DOS_HEADER>(ModuleBase)->e_lfanew);

	if (!NtHeader)
		return nullptr;

	/* Get the table of functions exported by the module */
	PIMAGE_EXPORT_DIRECTORY ExportTable = reinterpret_cast<PIMAGE_EXPORT_DIRECTORY>(ModuleBase + NtHeader->OptionalHeader.DataDirectory[IMAGE_DIRECTORY_ENTRY_EXPORT].VirtualAddress);

	const DWORD* NameOffsets = reinterpret_cast<const DWORD*>(ModuleBase + ExportTable->AddressOfNames);
	const DWORD* FunctionOffsets = reinterpret_cast<const DWORD*>(ModuleBase + ExportTable->AddressOfFunctions);

	const WORD* Ordinals = reinterpret_cast<const WORD*>(ModuleBase + ExportTable->AddressOfNameOrdinals);

	/* Iterate all names and return the function if the name matches what we're looking for */
	for (int i = 0; i < ExportTable->NumberOfFunctions; i++)
	{
		const WORD NameIndex = Ordinals[i];
		const char* Name = reinterpret_cast<const char*>(ModuleBase + NameOffsets[NameIndex]);

		if (strcmp(SearchFunctionName, Name) == 0)
			return reinterpret_cast<void*>(ModuleBase + FunctionOffsets[i]);
	}

	return nullptr;
}

inline void* FindPatternInRange(std::vector<int>&& Signature, uint8_t* Start, uintptr_t Range, bool bRelative = false, uint32_t Offset = 0, int SkipCount = 0)
{
	const auto PatternLength = Signature.size();
	const auto PatternBytes = Signature.data();

	for (int i = 0; i < (Range - PatternLength); i++)
	{
		bool bFound = true;
		int CurrentSkips = 0;

		for (auto j = 0ul; j < PatternLength; ++j)
		{
			if (Start[i + j] != PatternBytes[j] && PatternBytes[j] != -1)
			{
				bFound = false;
				break;
			}
		}
		if (bFound)
		{
			if (CurrentSkips != SkipCount)
			{
				CurrentSkips++;
				continue;
			}

			uintptr_t Address = uintptr_t(Start + i);
			if (bRelative)
			{
				if (Offset == -1)
					Offset = PatternLength;

				Address = ((Address + Offset + 4) + *(int32_t*)(Address + Offset));
			}
			return (void*)Address;
		}
	}

	return nullptr;
}

inline void* FindPatternInRange(const char* Signature, uint8_t* Start, uintptr_t Range, bool bRelative = false, uint32_t Offset = 0)
{
	static auto patternToByte = [](const char* pattern) -> std::vector<int>
	{
		auto Bytes = std::vector<int>{};
		const auto Start = const_cast<char*>(pattern);
		const auto End = const_cast<char*>(pattern) + strlen(pattern);

		for (auto Current = Start; Current < End; ++Current)
		{
			if (*Current == '?')
			{
				++Current;
				if (*Current == '?') ++Current;
				Bytes.push_back(-1);
			}
			else { Bytes.push_back(strtoul(Current, &Current, 16)); }
		}
		return Bytes;
	};

	return FindPatternInRange(patternToByte(Signature), Start, Range, bRelative, Offset);
}

inline void* FindPattern(const char* Signature, uint32_t Offset = 0, bool bSearchAllSegments = false, uintptr_t StartAddress = 0x0)
{
	uintptr_t ImageBase = GetImageBase();

	const PIMAGE_DOS_HEADER DosHeader = reinterpret_cast<PIMAGE_DOS_HEADER>(ImageBase);
	const PIMAGE_NT_HEADERS NtHeaders = reinterpret_cast<PIMAGE_NT_HEADERS>(ImageBase + DosHeader->e_lfanew);

	const DWORD SizeOfImage = NtHeaders->OptionalHeader.SizeOfImage;

	uintptr_t SearchStart = ImageBase;
	uintptr_t SearchRange = SizeOfImage;

	if (!bSearchAllSegments)
	{
		PIMAGE_SECTION_HEADER Sections = IMAGE_FIRST_SECTION(NtHeaders);

		uintptr_t TextSection = 0x0;
		DWORD TextSize = 0;

		for (int i = 0; i < NtHeaders->FileHeader.NumberOfSections; i++)
		{
			IMAGE_SECTION_HEADER& CurrentSection = Sections[i];

			std::string SectionName = (const char*)CurrentSection.Name;

			if (SectionName == ".text" && !TextSection)
			{
				TextSection = (ImageBase + CurrentSection.VirtualAddress);
				TextSize = CurrentSection.Misc.VirtualSize;
			}
		}

		SearchStart = TextSection;
		SearchRange = TextSize;
	}

	const uintptr_t SearchEnd = ImageBase + SearchRange;

	/* If the StartAddress is not default nullptr, and is out of memory-range */
	if (StartAddress != 0x0 && (StartAddress < SearchStart || StartAddress > SearchEnd))
		return nullptr;

	/* Add a byte to the StartAddress to prevent instantly returning the previous result */
	SearchStart = StartAddress != 0x0 ? (StartAddress + 0x1) : ImageBase;
	SearchRange = StartAddress != 0x0 ? SearchEnd - StartAddress : SizeOfImage;

	if (StartAddress == 0x0)
		StartAddress = SearchStart;

	return FindPatternInRange(Signature, reinterpret_cast<uint8*>(StartAddress), SearchRange, Offset != 0x0, Offset);
}


template<typename T>
inline T* FindAlignedValueInProcessInRange(T Value, int32_t Alignment, uintptr_t StartAddress, uint32_t Range)
{
	constexpr int32_t ElementSize = sizeof(T);

	for (uint32_t i = 0x0; i < Range; i += Alignment)
	{
		T* TypedPtr = reinterpret_cast<T*>(StartAddress + i);

		if (*TypedPtr == Value)
			return TypedPtr;
	}

	return nullptr;
}

template<typename T>
inline T* FindAlignedValueInProcess(T Value, const std::string& Sectionname = ".data", int32_t Alignment = alignof(T), bool bSearchAllSegments = false)
{
	uint8_t* ImageBase = (uint8_t*)GetImageBase();

	const auto DosHeader = (PIMAGE_DOS_HEADER)ImageBase;
	const auto NtHeaders = (PIMAGE_NT_HEADERS)(ImageBase + DosHeader->e_lfanew);

	const DWORD SizeOfImage = NtHeaders->OptionalHeader.SizeOfImage;

	uint8_t* SearchStart = ImageBase;
	DWORD SearchSize = SizeOfImage;

	if (!bSearchAllSegments)
	{
		PIMAGE_SECTION_HEADER Sections = IMAGE_FIRST_SECTION(NtHeaders);

		for (int i = 0; i < NtHeaders->FileHeader.NumberOfSections; i++)
		{
			IMAGE_SECTION_HEADER& CurrentSection = Sections[i];

			std::string SectionName = (const char*)CurrentSection.Name;

			if (SectionName == Sectionname)
			{
				SearchStart = (ImageBase + CurrentSection.VirtualAddress);
				SearchSize = CurrentSection.Misc.VirtualSize;
				break;
			}
		}
	}

	T* Result = FindAlignedValueInProcessInRange(Value, Alignment, reinterpret_cast<uintptr_t>(SearchStart), SearchSize);

	if (!Result && SearchStart != ImageBase)
		return FindAlignedValueInProcess(Value, Sectionname, Alignment, true);

	return Result;
}

struct MemAddress
{
public:
	uint8_t* Address;

private:
	//pasted
	static std::vector<int32_t> PatternToBytes(const char* pattern)
	{
		auto bytes = std::vector<int>{};
		const auto start = const_cast<char*>(pattern);
		const auto end = const_cast<char*>(pattern) + strlen(pattern);

		for (auto current = start; current < end; ++current)
		{
			if (*current == '?')
			{
				++current;
				if (*current == '?')
					++current;
				bytes.push_back(-1);
			}
			else { bytes.push_back(strtoul(current, &current, 16)); }
		}
		return bytes;
	}

	static bool IsFunctionRet(uint8_t* Address)
	{
		int Align = 0x10 - (uintptr_t(Address) % 0x10);
		//if (Opcode == RET && (OpcodeBefore is a POP opcode || OpcodeTwoBefore is a different POP Opcode)
		return Address[0] == 0xC3 && Address[Align] == 0x40 && ((Address[-1] >= 0x58 && Address[-1] <= 0x5F) || (Address[-2] == 0x41 && (Address[-1] >= 0x58 && Address[-1] <= 0x5F)));
	}

public:
	inline MemAddress(void* Addr)
		: Address((uint8_t*)Addr)
	{
	}
	inline MemAddress(uintptr_t Addr)
		: Address((uint8_t*)Addr)
	{
	}

	explicit operator bool()
	{
		return Address != nullptr;
	}
<<<<<<< HEAD
	template<typename T = void>
	explicit operator T* ()
=======
	explicit operator uint8_t*()
>>>>>>> 4e36825c
	{
		return reinterpret_cast<T*>(Address);
	}
	operator void* ()
	{
		return Address;
	}
	operator uintptr_t()
	{
		return uintptr_t(Address);
	}

	inline MemAddress operator+(int Value) const
	{
		return Address + Value;
	}

	template<typename T = void>
	inline T* Get()
	{
		return Address;
	}

<<<<<<< HEAD
	/*
	* Checks if the current address is a valid 32-bit relative 'jmp' instruction. and returns the address if true.
	*
	* If true: Returns resolved jump-target.
	* If false: Returns current address.
	*/
	inline MemAddress ResolveJumpIfInstructionIsJump(MemAddress DefaultReturnValueOnFail = nullptr) const
	{
		const uintptr_t AddrAsInt = reinterpret_cast<uintptr_t>(Address);

		if (!ASMUtils::Is32BitRIPRelativeJump(AddrAsInt))
			return DefaultReturnValueOnFail;

		const uintptr_t TargetAddress = ASMUtils::Resolve32BitRIPRelativeJumpTarget(AddrAsInt);

		if (!IsInProcessRange(TargetAddress))
			return DefaultReturnValueOnFail;

		return TargetAddress;
	}

	/* Helper to find the end of a function based on 'pop' instructions followed by 'ret' */
	inline MemAddress FindFunctionEnd(uint32 Range = 0xFFFF) const
=======
	MemAddress FindFunctionEnd()
>>>>>>> 4e36825c
	{
		if (!Address)
			return MemAddress(nullptr);

		int Align = 0x10 - (uintptr_t(Address) % 0x10);

		for (int i = 0; i < 0xFFFF; i++)
		{
			if (IsFunctionRet(Address + i))
			{
				return MemAddress(Address + i);
			}
			if ((uintptr_t(Address + i) % 0x10 == 0) && (Address[i] == 0x40 && (Address[i + 1] >= 0x50 && Address[i + 1] <= 0x57) && (Address[i + 2] >= 0x50 && Address[i + 2] <= 0x57)))
			{
				return MemAddress(Address + i);
			}
		}

		return  MemAddress(nullptr);
	}

<<<<<<< HEAD
	/* Helper function to find a Pattern in a Range relative to the current position */
	inline MemAddress RelativePattern(const char* Pattern, int32_t Range, int32_t Relative = 0) const
=======
	inline void* RelativePattern(const char* Pattern, int32_t Range, int32_t Relative = 0)
>>>>>>> 4e36825c
	{
		if (!Address)
			return nullptr;

		return FindPatternInRange(Pattern, Address, Range, Relative != 0, Relative);
	}

<<<<<<< HEAD
	/*
	* A Function to find calls relative to the instruction pointer (RIP). Other calls are ignored.
	*
	* Disclaimers:
	*	Negative index to search up, positive index to search down.
	*	Function considers all E8 bytes as 'call' instructsion, that would make for a valid call (to address within process-bounds).
	*
	* OneBasedFuncIndex -> Index of a function we want to find, n-th sub_ in IDA starting from this MemAddress
	* IsWantedTarget -> Allows for the caller to pass a callback to verify, that the function at index n is the target we're looking for; else continue searching for a valid target.
	*/
	inline MemAddress GetRipRelativeCalledFunction(int32_t OneBasedFuncIndex, bool(*IsWantedTarget)(MemAddress CalledAddr) = nullptr) const
=======
	// every occurence of E8 counts as a call, use for max 1-5 calls only
	/* Negative index for search up, positive for search down  | goes beyond function-boundaries */
	inline void* GetCalledFunction(int32_t FunctionIndex)
>>>>>>> 4e36825c
	{
		if (!Address || FunctionIndex == 0)
			return nullptr;

		int32_t NumCalls = 0;

		for (int i = 0; i < (FunctionIndex > 0 ? 0xFFF : -0xFFF); (FunctionIndex > 0 ? i += 0x50 : i -= 0x50))
		{
			for (int j = 0; j < 0x50; j++)
			{
				//opcode: call
				if (Address[i + j] == 0xE8)
				{
					uint8_t* CallAddr = Address + i + j;

					void* Func = CallAddr + *reinterpret_cast<int32_t*>(CallAddr + 1) + 5; /*Addr + Offset + 5*/

					if ((uint64_t(Func) % 0x4) != 0x0)
						continue;
						
					if (++NumCalls == FunctionIndex)
					{
						return Func;
					}
				}
			}
		}

		return nullptr;
	}

	/* Note: Unrealiable */
	inline MemAddress FindNextFunctionStart() const
	{
		if (!Address)
			return MemAddress(nullptr);

		uintptr_t FuncEnd = (uintptr_t)FindFunctionEnd();

		return FuncEnd % 0x10 != 0 ? FuncEnd + (0x10 - (FuncEnd % 0x10)) : FuncEnd;
	}
};

template<typename Type = const char*>
inline MemAddress FindByString(Type RefStr)
{
	uintptr_t ImageBase = GetImageBase();
	PIMAGE_DOS_HEADER DosHeader = (PIMAGE_DOS_HEADER)(ImageBase);
	PIMAGE_NT_HEADERS NtHeader = (PIMAGE_NT_HEADERS)(ImageBase + DosHeader->e_lfanew);
	PIMAGE_SECTION_HEADER Sections = IMAGE_FIRST_SECTION(NtHeader);

	uint8_t* DataSection = nullptr;
	uint8_t* TextSection = nullptr;
	DWORD DataSize = 0;
	DWORD TextSize = 0;

	uint8_t* StringAddress = nullptr;

	for (int i = 0; i < NtHeader->FileHeader.NumberOfSections; i++)
	{
		IMAGE_SECTION_HEADER& CurrentSection = Sections[i];

		std::string SectionName = (const char*)CurrentSection.Name;

		if (SectionName == ".rdata" && !DataSection)
		{
			DataSection = (uint8_t*)(CurrentSection.VirtualAddress + ImageBase);
			DataSize = CurrentSection.Misc.VirtualSize;
		}
		else if (SectionName == ".text" && !TextSection)
		{
			TextSection = (uint8_t*)(CurrentSection.VirtualAddress + ImageBase);
			TextSize = CurrentSection.Misc.VirtualSize;
		}
	}

	for (int i = 0; i < DataSize; i++)
	{
		if constexpr (std::is_same<Type, const char*>())
		{
			if (strcmp((const char*)RefStr, (const char*)(DataSection + i)) == 0)
			{
				//std::cout << "FoundStr ref: " << (const char*)(DataSection + i) << "\n";

				StringAddress = DataSection + i;
			}
		}
		else
		{
			if (wcscmp((const wchar_t*)RefStr, (const wchar_t*)(DataSection + i)) == 0)
			{
				//std::wcout << L"FoundStr wref: " << (const wchar_t*)(DataSection + i) << L"\n";

				StringAddress = DataSection + i;
			}
		}
	}

	for (int i = 0; i < TextSize; i++)
	{
		// opcode: lea
		if ((TextSection[i] == uint8_t(0x4C) || TextSection[i] == uint8_t(0x48)) && TextSection[i + 1] == uint8_t(0x8D))
		{
			const uint8_t* StrPtr = *(int32_t*)(TextSection + i + 3) + 7 + TextSection + i;

			if (StrPtr == StringAddress)
			{
				//std::cout << "Found Address: 0x" << (void*)(TextSection + i) << "\n";

				return { TextSection + i };
			}
		}
	}

	return nullptr;
}

inline MemAddress FindByWString(const wchar_t* RefStr)
{
	return FindByString<const wchar_t*>(RefStr);
}

template<typename CharType>
inline int32_t StrlenHelper(const CharType* Str)
{
	if constexpr (std::is_same<CharType, char>())
	{
		return strlen(Str);
	}
	else
	{
		return wcslen(Str);
	}
}

/* Slower than FindByString */
template<typename Type = const char*>
inline MemAddress FindByStringInAllSections(Type RefStr, uintptr_t StartAddress = 0x0, int32_t Range = 0x0)
{
	/* Stop scanning when arriving 0x10 bytes before the end of the memory range */
	constexpr int32_t OffsetFromMemoryEnd = 0x10;

	uintptr_t ImageBase = GetImageBase();
	PIMAGE_DOS_HEADER DosHeader = (PIMAGE_DOS_HEADER)(ImageBase);
	PIMAGE_NT_HEADERS NtHeader = (PIMAGE_NT_HEADERS)(ImageBase + DosHeader->e_lfanew);

	const DWORD SizeOfImage = NtHeader->OptionalHeader.SizeOfImage;

	const uintptr_t ImageEnd = ImageBase + SizeOfImage;

	/* If the StartAddress is not default nullptr, and is out of memory-range */
	if (StartAddress != 0x0 && (StartAddress < ImageBase || StartAddress > ImageEnd))
		return nullptr;

	/* Add a few bytes to the StartAddress to prevent instantly returning the previous result */
	uint8_t* SearchStart = StartAddress ? (reinterpret_cast<uint8_t*>(StartAddress) + 0x5) : reinterpret_cast<uint8_t*>(ImageBase);
	DWORD SearchRange = StartAddress ? ImageEnd - StartAddress : SizeOfImage;

	if (Range != 0x0)
		SearchRange = min(Range, SearchRange);

	if ((StartAddress + SearchRange) >= ImageEnd)
		SearchRange -= OffsetFromMemoryEnd;

	const int32_t RefStrLen = StrlenHelper(RefStr);

	for (uintptr_t i = 0; i < SearchRange; i++)
	{
		// opcode: lea
		if ((SearchStart[i] == uint8_t(0x4C) || SearchStart[i] == uint8_t(0x48)) && SearchStart[i + 1] == uint8_t(0x8D))
		{
			const uint8_t* StrPtr = *reinterpret_cast<int32_t*>(SearchStart + i + 3) + 7 + SearchStart + i;

			if (!IsInProcessRange(reinterpret_cast<uintptr_t>(StrPtr)))
				continue;

			if constexpr (std::is_same<Type, const char*>())
			{
				if (strncmp(reinterpret_cast<const char*>(RefStr), reinterpret_cast<const char*>(StrPtr), RefStrLen) == 0)
				{
					// std::cout << "FoundStr ref: " << (const char*)(SearchStart + i) << "\n";

					return { SearchStart + i };
				}
			}
			else
			{
				if (wcsncmp(reinterpret_cast<const wchar_t*>(RefStr), reinterpret_cast<const wchar_t*>(StrPtr), RefStrLen) == 0)
				{
					// std::wcout << L"FoundStr wref: " << (const wchar_t*)(SearchStart + i) << L"\n";

					return { SearchStart + i };
				}
			}
		}
	}

	return nullptr;
}

template<typename Type = const char*>
inline MemAddress FindUnrealExecFunctionByString(Type RefStr, void* StartAddress = nullptr)
{
	uintptr_t ImageBase = GetImageBase();
	PIMAGE_DOS_HEADER DosHeader = (PIMAGE_DOS_HEADER)(ImageBase);
	PIMAGE_NT_HEADERS NtHeader = (PIMAGE_NT_HEADERS)(ImageBase + DosHeader->e_lfanew);

	const DWORD SizeOfImage = NtHeader->OptionalHeader.SizeOfImage;

	uint8_t* SearchStart = StartAddress ? reinterpret_cast<uint8_t*>(StartAddress) : reinterpret_cast<uint8_t*>(ImageBase);
	DWORD SearchRange = SizeOfImage;

	const int32_t RefStrLen = StrlenHelper(RefStr);

	static auto IsValidExecFunctionNotSetupFunc = [](uintptr_t Address) -> bool
	{
		/*
		* UFuntion construction functions setting up exec functions always start with these asm instructions:
		* sub rsp, 28h
		*
		* In opcode bytes: 48 83 EC 28
		*/
		if (*reinterpret_cast<int32_t*>(Address) == 0x284883EC || *reinterpret_cast<int32_t*>(Address) == 0x4883EC28)
			return false;

		MemAddress AsAddress(Address);

		/* A signature specifically made for UFunctions-construction functions. If this signature is found we're in a function that we *don't* want. */
		if (AsAddress.RelativePattern("48 8B 05 ? ? ? ? 48 85 C0 75 ? 48 8D 15", 0x28) != nullptr)
			return false;

		return true;
	};

	for (uintptr_t i = 0; i < (SearchRange - 0x8); i += sizeof(void*))
	{
		const uintptr_t PossibleStringAddress = *reinterpret_cast<uintptr_t*>(SearchStart + i);
		const uintptr_t PossibleExecFuncAddress = *reinterpret_cast<uintptr_t*>(SearchStart + i + sizeof(void*));

		if (PossibleStringAddress == PossibleExecFuncAddress)
			continue;

		if (!IsInProcessRange(PossibleStringAddress) || !IsInProcessRange(PossibleExecFuncAddress))
			continue;

		if constexpr (std::is_same<Type, const char*>())
		{
			if (strncmp(reinterpret_cast<const char*>(RefStr), reinterpret_cast<const char*>(PossibleStringAddress), RefStrLen) == 0 && IsValidExecFunctionNotSetupFunc(PossibleExecFuncAddress))
			{
				// std::cout << "FoundStr ref: " << reinterpret_cast<const char*>(PossibleStringAddress) << "\n";

				return { PossibleExecFuncAddress };
			}
		}
		else
		{
			if (wcsncmp(reinterpret_cast<const wchar_t*>(RefStr), reinterpret_cast<const wchar_t*>(PossibleStringAddress), RefStrLen) == 0 && IsValidExecFunctionNotSetupFunc(PossibleExecFuncAddress))
			{
				// std::wcout << L"FoundStr wref: " << reinterpret_cast<const wchar_t*>(PossibleStringAddress) << L"\n";

				return { PossibleExecFuncAddress };
			}
		}
	}

	return nullptr;
}

/* Slower than FindByWString */
inline MemAddress FindByWStringInAllSections(const wchar_t* RefStr)
{
	return FindByStringInAllSections<const wchar_t*>(RefStr);
}


namespace FileNameHelper
{
	inline void MakeValidFileName(std::string& InOutName)
	{
		for (char& c : InOutName)
		{
			if (c == '<' || c == '>' || c == ':' || c == '\"' || c == '/' || c == '\\' || c == '|' || c == '?' || c == '*')
				c = '_';
		}
	}
}<|MERGE_RESOLUTION|>--- conflicted
+++ resolved
@@ -595,12 +595,8 @@
 	{
 		return Address != nullptr;
 	}
-<<<<<<< HEAD
 	template<typename T = void>
 	explicit operator T* ()
-=======
-	explicit operator uint8_t*()
->>>>>>> 4e36825c
 	{
 		return reinterpret_cast<T*>(Address);
 	}
@@ -624,7 +620,6 @@
 		return Address;
 	}
 
-<<<<<<< HEAD
 	/*
 	* Checks if the current address is a valid 32-bit relative 'jmp' instruction. and returns the address if true.
 	*
@@ -648,9 +643,6 @@
 
 	/* Helper to find the end of a function based on 'pop' instructions followed by 'ret' */
 	inline MemAddress FindFunctionEnd(uint32 Range = 0xFFFF) const
-=======
-	MemAddress FindFunctionEnd()
->>>>>>> 4e36825c
 	{
 		if (!Address)
 			return MemAddress(nullptr);
@@ -672,12 +664,8 @@
 		return  MemAddress(nullptr);
 	}
 
-<<<<<<< HEAD
 	/* Helper function to find a Pattern in a Range relative to the current position */
 	inline MemAddress RelativePattern(const char* Pattern, int32_t Range, int32_t Relative = 0) const
-=======
-	inline void* RelativePattern(const char* Pattern, int32_t Range, int32_t Relative = 0)
->>>>>>> 4e36825c
 	{
 		if (!Address)
 			return nullptr;
@@ -685,7 +673,6 @@
 		return FindPatternInRange(Pattern, Address, Range, Relative != 0, Relative);
 	}
 
-<<<<<<< HEAD
 	/*
 	* A Function to find calls relative to the instruction pointer (RIP). Other calls are ignored.
 	*
@@ -697,11 +684,6 @@
 	* IsWantedTarget -> Allows for the caller to pass a callback to verify, that the function at index n is the target we're looking for; else continue searching for a valid target.
 	*/
 	inline MemAddress GetRipRelativeCalledFunction(int32_t OneBasedFuncIndex, bool(*IsWantedTarget)(MemAddress CalledAddr) = nullptr) const
-=======
-	// every occurence of E8 counts as a call, use for max 1-5 calls only
-	/* Negative index for search up, positive for search down  | goes beyond function-boundaries */
-	inline void* GetCalledFunction(int32_t FunctionIndex)
->>>>>>> 4e36825c
 	{
 		if (!Address || FunctionIndex == 0)
 			return nullptr;
