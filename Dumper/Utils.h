#pragma once
#include <Windows.h>
#include <iostream>
#include <vector>
#include <string>
#include <algorithm>
#include <functional>

/* Credits: https://en.cppreference.com/w/cpp/string/byte/tolower */
inline std::string str_tolower(std::string S)
{
	std::transform(S.begin(), S.end(), S.begin(), [](unsigned char C) { return std::tolower(C); });
	return S;
}

namespace ASMUtils
{
	/* See IDA or https://c9x.me/x86/html/file_module_x86_id_147.html for reference on the jmp opcode */
	inline bool Is32BitRIPRelativeJump(uintptr_t Address)
	{
		return Address && *reinterpret_cast<uint8_t*>(Address) == 0xE9; /* 48 for jmp, FF for "RIP relative" -- little endian */
	}

	inline uintptr_t Resolve32BitRIPRelativeJumpTarget(uintptr_t Address)
	{
		constexpr int32_t InstructionSizeBytes = 0x5;
		constexpr int32_t InstructionImmediateDisplacementOffset = 0x1;

		const int32_t Offset = *reinterpret_cast<int32_t*>(Address + InstructionImmediateDisplacementOffset);

		/* Add the InstructionSizeBytes because offsets are relative to the next instruction. */
		return Address + InstructionSizeBytes + Offset;
	}

	/* See https://c9x.me/x86/html/file_module_x86_id_147.html */
	inline uintptr_t Resolve32BitRegisterRelativeJump(uintptr_t Address)
	{
		/*
		* 48 FF 25 C1 10 06 00     jmp QWORD [rip+0x610c1]
		*
		* 48 FF 25 <-- Information on the instruction [jump, relative, rip]
		* C1 10 06 00 <-- 32-bit Offset relative to the address coming **after** these instructions (+ 7) [if 48 had hte address 0x0 the offset would be relative to address 0x7]
		*/

		return ((Address + 7) + *reinterpret_cast<int32_t*>(Address + 3));
	}

	inline uintptr_t Resolve32BitSectionRelativeCall(uintptr_t Address)
	{
		/* Same as in Resolve32BitRIPRelativeJump, but instead of a jump we resolve a call, with one less instruction byte */
		return ((Address + 6) + *reinterpret_cast<int32_t*>(Address + 2));
	}

	inline uintptr_t Resolve32BitRelativeCall(uintptr_t Address)
	{
		/* Same as in Resolve32BitRIPRelativeJump, but instead of a jump we resolve a non-relative call, with two less instruction byte */
		return ((Address + 5) + *reinterpret_cast<int32_t*>(Address + 1));
	}

	inline uintptr_t Resolve32BitRelativeMove(uintptr_t Address)
	{
		/* Same as in Resolve32BitRIPRelativeJump, but instead of a jump we resolve a relative mov */
		return ((Address + 7) + *reinterpret_cast<int32_t*>(Address + 3));
	}
}


struct CLIENT_ID
{
	HANDLE UniqueProcess;
	HANDLE UniqueThread;
};

struct TEB
{
	NT_TIB NtTib;
	PVOID EnvironmentPointer;
	CLIENT_ID ClientId;
	PVOID ActiveRpcHandle;
	PVOID ThreadLocalStoragePointer;
	struct PEB* ProcessEnvironmentBlock;
};

struct PEB_LDR_DATA
{
	ULONG Length;
	BOOLEAN Initialized;
	BYTE MoreFunnyPadding[0x3];
	HANDLE SsHandle;
	LIST_ENTRY InLoadOrderModuleList;
	LIST_ENTRY InMemoryOrderModuleList;
	LIST_ENTRY InInitializationOrderModuleList;
	PVOID EntryInProgress;
	BOOLEAN ShutdownInProgress;
	BYTE MoreFunnyPadding2[0x7];
	HANDLE ShutdownThreadId;
};

struct PEB
{
	BOOLEAN InheritedAddressSpace;
	BOOLEAN ReadImageFileExecOptions;
	BOOLEAN BeingDebugged;
	union
	{
		BOOLEAN BitField;
		struct
		{
			BOOLEAN ImageUsesLargePages : 1;
			BOOLEAN IsProtectedProcess : 1;
			BOOLEAN IsImageDynamicallyRelocated : 1;
			BOOLEAN SkipPatchingUser32Forwarders : 1;
			BOOLEAN IsPackagedProcess : 1;
			BOOLEAN IsAppContainer : 1;
			BOOLEAN IsProtectedProcessLight : 1;
			BOOLEAN SpareBits : 1;
		};
	};
	BYTE ManuallyAddedPaddingCauseTheCompilerIsStupid[0x4]; // It doesn't 0x8 byte align the pointers properly 
	HANDLE Mutant;
	PVOID ImageBaseAddress;
	PEB_LDR_DATA* Ldr;
};

struct UNICODE_STRING
{
	USHORT Length;
	USHORT MaximumLength;
	BYTE MoreStupidCompilerPaddingYay[0x4];
	PWCH Buffer;
};

struct LDR_DATA_TABLE_ENTRY
{
	LIST_ENTRY InLoadOrderLinks;
	LIST_ENTRY InMemoryOrderLinks;
	//union
	//{
	//	LIST_ENTRY InInitializationOrderLinks;
	//	LIST_ENTRY InProgressLinks;
	//};
	PVOID DllBase;
	PVOID EntryPoint;
	ULONG SizeOfImage;
	BYTE MoreStupidCompilerPaddingYay[0x4];
	UNICODE_STRING FullDllName;
	UNICODE_STRING BaseDllName;
}; 

inline _TEB* _NtCurrentTeb()
{
	return reinterpret_cast<struct _TEB*>(__readgsqword(((LONG)__builtin_offsetof(NT_TIB, Self))));
}

inline PEB* GetPEB()
{
	return reinterpret_cast<TEB*>(_NtCurrentTeb())->ProcessEnvironmentBlock;
}

inline uintptr_t GetImageBase()
{
	return reinterpret_cast<uintptr_t>(GetPEB()->ImageBaseAddress);
}

inline uintptr_t GetOffset(const void* Addr)
{
	static uintptr_t ImageBase = 0x0;

	if (ImageBase == 0x0)
		ImageBase = GetImageBase();

	const uintptr_t AddrAsInt = reinterpret_cast<const uintptr_t>(Addr);

	return AddrAsInt > ImageBase ? (AddrAsInt - ImageBase) : 0x0;
}

inline bool IsInProcessRange(uintptr_t Address)
{
	uintptr_t ImageBase = GetImageBase();
	PIMAGE_NT_HEADERS NtHeader = reinterpret_cast<PIMAGE_NT_HEADERS>(ImageBase + reinterpret_cast<PIMAGE_DOS_HEADER>(ImageBase)->e_lfanew);

	return Address > ImageBase && Address < (NtHeader->OptionalHeader.SizeOfImage + ImageBase);
}

inline bool IsBadReadPtr(const void* p)
{
	MEMORY_BASIC_INFORMATION mbi;

	if (VirtualQuery(p, &mbi, sizeof(mbi)))
	{
		constexpr DWORD mask = (PAGE_READONLY | PAGE_READWRITE | PAGE_WRITECOPY | PAGE_EXECUTE_READ | PAGE_EXECUTE_READWRITE | PAGE_EXECUTE_WRITECOPY);
		bool b = !(mbi.Protect & mask);
		if (mbi.Protect & (PAGE_GUARD | PAGE_NOACCESS))
			b = true;

		return b;
	}

	return true;
};

inline LDR_DATA_TABLE_ENTRY* GetModuleLdrTableEntry(const char* SearchModuleName)
{
	PEB* Peb = GetPEB();
	PEB_LDR_DATA* Ldr = Peb->Ldr;

	int NumEntriesLeft = Ldr->Length;

	for (LIST_ENTRY* P = Ldr->InMemoryOrderModuleList.Flink; P && NumEntriesLeft-- > 0; P = P->Flink)
	{
		LDR_DATA_TABLE_ENTRY* Entry = reinterpret_cast<LDR_DATA_TABLE_ENTRY*>(P);

		std::wstring WideModuleName(Entry->BaseDllName.Buffer, Entry->BaseDllName.Length >> 1);
		std::string ModuleName = std::string(WideModuleName.begin(), WideModuleName.end());

		if (str_tolower(ModuleName) == str_tolower(SearchModuleName))
			return Entry;
	}

	return nullptr;
}

inline void* GetModuleAddress(const char* SearchModuleName)
{
	LDR_DATA_TABLE_ENTRY* Entry = GetModuleLdrTableEntry(SearchModuleName);

	if (Entry)
		return Entry->DllBase;

	return nullptr;
}

/* Gets the address at which a pointer to an imported function is stored */
inline PIMAGE_THUNK_DATA GetImportAddress(uintptr_t ModuleBase, const char* ModuleToImportFrom, const char* SearchFunctionName)
{
	/* Get the module importing the function */
	PIMAGE_DOS_HEADER DosHeader = reinterpret_cast<PIMAGE_DOS_HEADER>(ModuleBase);

	if (ModuleBase == 0x0 || DosHeader->e_magic != IMAGE_DOS_SIGNATURE)
		return nullptr;

	PIMAGE_NT_HEADERS NtHeader = reinterpret_cast<PIMAGE_NT_HEADERS>(ModuleBase + reinterpret_cast<PIMAGE_DOS_HEADER>(ModuleBase)->e_lfanew);

	if (!NtHeader)
		return nullptr;

	PIMAGE_IMPORT_DESCRIPTOR ImportTable = reinterpret_cast<PIMAGE_IMPORT_DESCRIPTOR>(ModuleBase + NtHeader->OptionalHeader.DataDirectory[IMAGE_DIRECTORY_ENTRY_IMPORT].VirtualAddress);

	//std::cout << "ModuleName: " << (SearchModuleName ? SearchModuleName : "Default") << std::endl;

	/* Loop all modules and if we found the right one, loop all imports to get the one we need */
	for (PIMAGE_IMPORT_DESCRIPTOR Import = ImportTable; Import && Import->Characteristics != 0x0; Import++)
	{
		if (Import->Name == 0xFFFF)
			continue;

		const char* Name = reinterpret_cast<const char*>(ModuleBase + Import->Name);

		//std::cout << "Name: " << str_tolower(Name) << std::endl;

		if (str_tolower(Name) != str_tolower(ModuleToImportFrom))
			continue;

		PIMAGE_THUNK_DATA NameThunk = reinterpret_cast<PIMAGE_THUNK_DATA>(ModuleBase + Import->OriginalFirstThunk);
		PIMAGE_THUNK_DATA FuncThunk = reinterpret_cast<PIMAGE_THUNK_DATA>(ModuleBase + Import->FirstThunk);

		while (!IsBadReadPtr(reinterpret_cast<void*>(NameThunk))
			&& !IsBadReadPtr(reinterpret_cast<void*>(FuncThunk))
			&& !IsBadReadPtr(reinterpret_cast<void*>(ModuleBase + NameThunk->u1.AddressOfData))
			&& !IsBadReadPtr(reinterpret_cast<void*>(FuncThunk->u1.AddressOfData)))
		{
			/*
			* A functin might be imported using the Ordinal (Index) of this function in the modules export-table
			*
			* The name could probably be retrieved by looking up this Ordinal in the Modules export-name-table
			*/
			if ((NameThunk->u1.Ordinal & IMAGE_ORDINAL_FLAG) != 0) // No ordinal
			{
				NameThunk++;
				FuncThunk++;
				continue; // Maybe Handle this in the future
			}

			/* Get Import data for this function */
			PIMAGE_IMPORT_BY_NAME NameData = reinterpret_cast<PIMAGE_IMPORT_BY_NAME>(ModuleBase + NameThunk->u1.ForwarderString);
			PIMAGE_IMPORT_BY_NAME FunctionData = reinterpret_cast<PIMAGE_IMPORT_BY_NAME>(FuncThunk->u1.AddressOfData);

			//std::cout << "IMPORT: " << std::string(NameData->Name) << std::endl;

			if (std::string(NameData->Name) == SearchFunctionName)
				return FuncThunk;

			NameThunk++;
			FuncThunk++;
		}
	}

	return nullptr;
}

/* Gets the address at which a pointer to an imported function is stored */
inline PIMAGE_THUNK_DATA GetImportAddress(const char* SearchModuleName, const char* ModuleToImportFrom, const char* SearchFunctionName)
{
	const uintptr_t SearchModule = SearchModuleName ? reinterpret_cast<uintptr_t>(GetModuleAddress(SearchModuleName)) : GetImageBase();

	return GetImportAddress(SearchModule, ModuleToImportFrom, SearchFunctionName);
}

/* Finds the import for a funciton and returns the address of the function from the imported module */
inline void* GetAddressOfImportedFunction(const char* SearchModuleName, const char* ModuleToImportFrom, const char* SearchFunctionName)
{
	PIMAGE_THUNK_DATA FuncThunk = GetImportAddress(SearchModuleName, ModuleToImportFrom, SearchFunctionName);

	if (!FuncThunk)
		return nullptr;

	return reinterpret_cast<PIMAGE_IMPORT_BY_NAME>(FuncThunk->u1.AddressOfData);
}

inline void* GetAddressOfImportedFunctionFromAnyModule(const char* ModuleToImportFrom, const char* SearchFunctionName)
{
	PEB* Peb = GetPEB();
	PEB_LDR_DATA* Ldr = Peb->Ldr;

	int NumEntriesLeft = Ldr->Length;

	for (LIST_ENTRY* P = Ldr->InMemoryOrderModuleList.Flink; P && NumEntriesLeft-- > 0; P = P->Flink)
	{
		LDR_DATA_TABLE_ENTRY* Entry = reinterpret_cast<LDR_DATA_TABLE_ENTRY*>(P);

		PIMAGE_THUNK_DATA Import = GetImportAddress(reinterpret_cast<uintptr_t>(Entry->DllBase), ModuleToImportFrom, SearchFunctionName);

		if (Import)
			return reinterpret_cast<PIMAGE_IMPORT_BY_NAME>(Import->u1.AddressOfData);
	}

	return nullptr;
}

/* Gets the address of an exported function */
inline void* GetExportAddress(const char* SearchModuleName, const char* SearchFunctionName)
{
	/* Get the module the function was exported from */
	uintptr_t ModuleBase = reinterpret_cast<uintptr_t>(GetModuleAddress(SearchModuleName));
	PIMAGE_DOS_HEADER DosHeader = reinterpret_cast<PIMAGE_DOS_HEADER>(ModuleBase);

	if (ModuleBase == 0x0 || DosHeader->e_magic != IMAGE_DOS_SIGNATURE)
		return nullptr;

	PIMAGE_NT_HEADERS NtHeader = reinterpret_cast<PIMAGE_NT_HEADERS>(ModuleBase + reinterpret_cast<PIMAGE_DOS_HEADER>(ModuleBase)->e_lfanew);

	if (!NtHeader)
		return nullptr;

	/* Get the table of functions exported by the module */
	PIMAGE_EXPORT_DIRECTORY ExportTable = reinterpret_cast<PIMAGE_EXPORT_DIRECTORY>(ModuleBase + NtHeader->OptionalHeader.DataDirectory[IMAGE_DIRECTORY_ENTRY_EXPORT].VirtualAddress);

	const DWORD* NameOffsets = reinterpret_cast<const DWORD*>(ModuleBase + ExportTable->AddressOfNames);
	const DWORD* FunctionOffsets = reinterpret_cast<const DWORD*>(ModuleBase + ExportTable->AddressOfFunctions);

	const WORD* Ordinals = reinterpret_cast<const WORD*>(ModuleBase + ExportTable->AddressOfNameOrdinals);

	/* Iterate all names and return the function if the name matches what we're looking for */
	for (int i = 0; i < ExportTable->NumberOfFunctions; i++)
	{
		const WORD NameIndex = Ordinals[i];
		const char* Name = reinterpret_cast<const char*>(ModuleBase + NameOffsets[NameIndex]);

		if (strcmp(SearchFunctionName, Name) == 0)
			return reinterpret_cast<void*>(ModuleBase + FunctionOffsets[i]);
	}

	return nullptr;
}

inline void* FindPatternInRange(std::vector<int>&& Signature, const uint8_t* Start, uintptr_t Range, bool bRelative = false, uint32_t Offset = 0, int SkipCount = 0)
{
	const auto PatternLength = Signature.size();
	const auto PatternBytes = Signature.data();

	for (int i = 0; i < (Range - PatternLength); i++)
	{
		bool bFound = true;
		int CurrentSkips = 0;

		for (auto j = 0ul; j < PatternLength; ++j)
		{
			if (Start[i + j] != PatternBytes[j] && PatternBytes[j] != -1)
			{
				bFound = false;
				break;
			}
		}
		if (bFound)
		{
			if (CurrentSkips != SkipCount)
			{
				CurrentSkips++;
				continue;
			}

			uintptr_t Address = uintptr_t(Start + i);
			if (bRelative)
			{
				if (Offset == -1)
					Offset = PatternLength;

				Address = ((Address + Offset + 4) + *reinterpret_cast<int32_t*>(Address + Offset));
			}
			return reinterpret_cast<void*>(Address);
		}
	}

	return nullptr;
}

inline void* FindPatternInRange(const char* Signature, const uint8_t* Start, uintptr_t Range, bool bRelative = false, uint32_t Offset = 0)
{
	static auto patternToByte = [](const char* pattern) -> std::vector<int>
	{
		auto Bytes = std::vector<int>{};
		const auto Start = const_cast<char*>(pattern);
		const auto End = const_cast<char*>(pattern) + strlen(pattern);

		for (auto Current = Start; Current < End; ++Current)
		{
			if (*Current == '?')
			{
				++Current;
				if (*Current == '?') ++Current;
				Bytes.push_back(-1);
			}
			else { Bytes.push_back(strtoul(Current, &Current, 16)); }
		}
		return Bytes;
	};

	return FindPatternInRange(patternToByte(Signature), Start, Range, bRelative, Offset);
}

inline void* FindPattern(const char* Signature, uint32_t Offset = 0, bool bSearchAllSegments = false, uintptr_t StartAddress = 0x0)
{
	uintptr_t ImageBase = GetImageBase();

	const PIMAGE_DOS_HEADER DosHeader = reinterpret_cast<PIMAGE_DOS_HEADER>(ImageBase);
	const PIMAGE_NT_HEADERS NtHeaders = reinterpret_cast<PIMAGE_NT_HEADERS>(ImageBase + DosHeader->e_lfanew);

	const DWORD SizeOfImage = NtHeaders->OptionalHeader.SizeOfImage;

	uintptr_t SearchStart = ImageBase;
	uintptr_t SearchRange = SizeOfImage;

	if (!bSearchAllSegments)
	{
		PIMAGE_SECTION_HEADER Sections = IMAGE_FIRST_SECTION(NtHeaders);

		uintptr_t TextSection = 0x0;
		DWORD TextSize = 0;

		for (int i = 0; i < NtHeaders->FileHeader.NumberOfSections; i++)
		{
			IMAGE_SECTION_HEADER& CurrentSection = Sections[i];

			std::string SectionName = (const char*)CurrentSection.Name;

			if (SectionName == ".text" && !TextSection)
			{
				TextSection = (ImageBase + CurrentSection.VirtualAddress);
				TextSize = CurrentSection.Misc.VirtualSize;
			}
		}

		SearchStart = TextSection;
		SearchRange = TextSize;
	}

	const uintptr_t SearchEnd = ImageBase + SearchRange;

	/* If the StartAddress is not default nullptr, and is out of memory-range */
	if (StartAddress != 0x0 && (StartAddress < SearchStart || StartAddress > SearchEnd))
		return nullptr;

	/* Add a byte to the StartAddress to prevent instantly returning the previous result */
	SearchStart = StartAddress != 0x0 ? (StartAddress + 0x1) : ImageBase;
	SearchRange = StartAddress != 0x0 ? SearchEnd - StartAddress : SizeOfImage;

	if (StartAddress == 0x0)
		StartAddress = SearchStart;

	return FindPatternInRange(Signature, reinterpret_cast<uint8_t*>(StartAddress), SearchRange, Offset != 0x0, Offset);
}


template<typename T>
inline T* FindAlignedValueInProcessInRange(T Value, int32_t Alignment, uintptr_t StartAddress, uint32_t Range)
{
	constexpr int32_t ElementSize = sizeof(T);

	for (uint32_t i = 0x0; i < Range; i += Alignment)
	{
		T* TypedPtr = reinterpret_cast<T*>(StartAddress + i);

		if (*TypedPtr == Value)
			return TypedPtr;
	}

	return nullptr;
}

template<typename T>
inline T* FindAlignedValueInProcess(T Value, const std::string& Sectionname = ".data", int32_t Alignment = alignof(T), bool bSearchAllSegments = false)
{
	uint8_t* ImageBase = (uint8_t*)GetImageBase();

	const auto DosHeader = (PIMAGE_DOS_HEADER)ImageBase;
	const auto NtHeaders = (PIMAGE_NT_HEADERS)(ImageBase + DosHeader->e_lfanew);

	const DWORD SizeOfImage = NtHeaders->OptionalHeader.SizeOfImage;

	uint8_t* SearchStart = ImageBase;
	DWORD SearchSize = SizeOfImage;

	if (!bSearchAllSegments)
	{
		PIMAGE_SECTION_HEADER Sections = IMAGE_FIRST_SECTION(NtHeaders);

		for (int i = 0; i < NtHeaders->FileHeader.NumberOfSections; i++)
		{
			IMAGE_SECTION_HEADER& CurrentSection = Sections[i];

			std::string SectionName = (const char*)CurrentSection.Name;

			if (SectionName == Sectionname)
			{
				SearchStart = (ImageBase + CurrentSection.VirtualAddress);
				SearchSize = CurrentSection.Misc.VirtualSize;
				break;
			}
		}
	}

	T* Result = FindAlignedValueInProcessInRange(Value, Alignment, reinterpret_cast<uintptr_t>(SearchStart), SearchSize);

	if (!Result && SearchStart != ImageBase)
		return FindAlignedValueInProcess(Value, Sectionname, Alignment, true);

	return Result;
}

<<<<<<< HEAD
template<bool bShouldRelove32BitJumps = true>
=======
template<bool bShouldResolve32BitJumps = true>
>>>>>>> 7b260757
inline std::pair<const void*, int32_t> IterateVTableFunctions(void** VTable, const std::function<bool(const uint8_t* Addr, int32_t Index)>& CallBackForEachFunc, int32_t NumFunctions = 0x150, int32_t OffsetFromStart = 0x0)
{
	[[maybe_unused]] auto Resolve32BitRelativeJump = [](const void* FunctionPtr) -> const uint8_t*
	{
<<<<<<< HEAD
		if constexpr (bShouldRelove32BitJumps)
=======
		if constexpr (bShouldResolve32BitJumps)
>>>>>>> 7b260757
		{
			const uint8_t* Address = reinterpret_cast<const uint8_t*>(FunctionPtr);
			if (*Address == 0xE9)
			{
				const uint8_t* Ret = ((Address + 5) + *reinterpret_cast<const int32_t*>(Address + 1));

				if (IsInProcessRange(uintptr_t(Ret)))
					return Ret;
			}
		}

		return reinterpret_cast<const uint8_t*>(FunctionPtr);
	};


	if (!CallBackForEachFunc)
		return { nullptr, -1 };

	for (int i = 0; i < 0x150; i++)
	{
		const uintptr_t CurrentFuncAddress = reinterpret_cast<uintptr_t>(VTable[i]);

		if (CurrentFuncAddress == NULL || !IsInProcessRange(CurrentFuncAddress))
			break;

		const uint8_t* ResolvedAddress = Resolve32BitRelativeJump(reinterpret_cast<const uint8_t*>(CurrentFuncAddress));

		if (CallBackForEachFunc(ResolvedAddress, i))
			return { ResolvedAddress, i };
	}

	return { nullptr, -1 };
}

struct MemAddress
{
public:
	uint8_t* Address;

private:
	//pasted
	static std::vector<int32_t> PatternToBytes(const char* pattern)
	{
		auto bytes = std::vector<int>{};
		const auto start = const_cast<char*>(pattern);
		const auto end = const_cast<char*>(pattern) + strlen(pattern);

		for (auto current = start; current < end; ++current)
		{
			if (*current == '?')
			{
				++current;
				if (*current == '?')
					++current;
				bytes.push_back(-1);
			}
			else { bytes.push_back(strtoul(current, &current, 16)); }
		}
		return bytes;
	}

	/* Function to determine whether this position is a function-return. Only "ret" instructions with pop operations before them and without immediate values are considered. */
	static bool IsFunctionRet(uint8_t* Address)
	{
		if (!Address || (Address[0] != 0xC3 && Address[0] != 0xCB))
			return false;

		/* Opcodes representing pop instructions for x64 registers. Pop operations for r8-r15 are prefixed with 0x41. */
		const uint8_t AsmBytePopOpcodes[] = { 0x58, 0x59, 0x5A, 0x5B, 0x5C, 0x5D, 0x5E, 0x5F };

		const uint8_t ByteOneBeforeRet = Address[-1];
		const uint8_t ByteTwoBeforeRet = Address[-2];

		for (const uint8_t AsmPopByte : AsmBytePopOpcodes)
		{
			if (ByteOneBeforeRet == AsmPopByte)
				return true;
		}

		return false;
	}

public:
	inline MemAddress(std::nullptr_t)
		: Address(nullptr)
	{
	}
	inline MemAddress(void* Addr)
		: Address((uint8_t*)Addr)
	{
	}
	inline MemAddress(uintptr_t Addr)
		: Address((uint8_t*)Addr)
	{
	}

	explicit operator bool()
	{
		return Address != nullptr;
	}

	template<typename T>
	explicit operator T* ()
	{
		return reinterpret_cast<T*>(Address);
	}
	operator void*()
	{
		return Address;
	}
	operator uintptr_t()
	{
		return uintptr_t(Address);
	}

	inline MemAddress operator+(int Value) const
	{
		return Address + Value;
	}

	template<typename T = void>
	inline T* Get()
	{
		return Address;
	}

	/* 
	* Checks if the current address is a valid 32-bit relative 'jmp' instruction. and returns the address if true. 
	* 
	* If true: Returns resolved jump-target.
	* If false: Returns current address.
	*/
	inline MemAddress ResolveJumpIfInstructionIsJump(MemAddress DefaultReturnValueOnFail = nullptr) const
	{
		const uintptr_t AddrAsInt = reinterpret_cast<uintptr_t>(Address);

		if (!ASMUtils::Is32BitRIPRelativeJump(AddrAsInt))
			return DefaultReturnValueOnFail;

		const uintptr_t TargetAddress = ASMUtils::Resolve32BitRIPRelativeJumpTarget(AddrAsInt);

		if (!IsInProcessRange(TargetAddress))
			return DefaultReturnValueOnFail;

		return TargetAddress;
	}

	/* Helper to find the end of a function based on 'pop' instructions followed by 'ret' */
	inline MemAddress FindFunctionEnd(uint32_t Range = 0xFFFF) const
	{
		if (!Address)
			return nullptr;

		if (Range > 0xFFFF)
			Range = 0xFFFF;

		for (int i = 0; i < Range; i++)
		{
			if (IsFunctionRet(Address + i))
				return Address + i;
		}

		return  nullptr;
	}

	/* Helper function to find a Pattern in a Range relative to the current position */
	inline MemAddress RelativePattern(const char* Pattern, int32_t Range, int32_t Relative = 0) const
	{
		if (!Address)
			return nullptr;

		return FindPatternInRange(Pattern, Address, Range, Relative != 0, Relative);
	}

	/*
	* A Function to find calls relative to the instruction pointer (RIP). Other calls are ignored.
	* 
	* Disclaimers:
	*	Negative index to search up, positive index to search down. 
	*	Function considers all E8 bytes as 'call' instructsion, that would make for a valid call (to address within process-bounds).
	* 
	* OneBasedFuncIndex -> Index of a function we want to find, n-th sub_ in IDA starting from this MemAddress
	* IsWantedTarget -> Allows for the caller to pass a callback to verify, that the function at index n is the target we're looking for; else continue searching for a valid target.
	*/
	inline MemAddress GetRipRelativeCalledFunction(int32_t OneBasedFuncIndex, bool(*IsWantedTarget)(MemAddress CalledAddr) = nullptr) const
	{
		if (!Address || OneBasedFuncIndex == 0)
			return nullptr;

		const int32_t Multiply = OneBasedFuncIndex > 0 ? 1 : -1;

		/* Returns Index if FunctionIndex is positive, else -1 if the index is less than 0 */
		auto GetIndex = [=](int32_t Index) -> int32_t { return Index * Multiply; };

		constexpr int32_t RealtiveCallOpcodeCount = 0x5;

		int32_t NumCalls = 0;

		for (int i = 0; i < 0xFFF; i++)
		{
			const int32_t Index = GetIndex(i);

			/* If this isn't a call, we don't care about it and want to continue */
			if (Address[Index] != 0xE8)
				continue;

			const int32_t RelativeOffset = *reinterpret_cast<int32_t*>(Address + Index + 0x1 /* 0xE8 byte */);
			void* RelativeCallTarget = Address + Index + RelativeOffset + RealtiveCallOpcodeCount;

			if (!IsInProcessRange(reinterpret_cast<uintptr_t>(RelativeCallTarget)))
				continue;

			if (++NumCalls == abs(OneBasedFuncIndex))
			{
				/* This is not the target we wanted, even tho it's at the right index. Decrement the index to the value before and check if the next call satisfies the custom-condition. */
				if (IsWantedTarget && !IsWantedTarget(RelativeCallTarget))
				{
					--NumCalls;
					continue;
				}

				return RelativeCallTarget;
			}
		}

		return nullptr;
	}

	/* Note: Unrealiable */
	inline MemAddress FindNextFunctionStart() const
	{
		if (!Address)
			return MemAddress(nullptr);

		uintptr_t FuncEnd = (uintptr_t)FindFunctionEnd();

		return FuncEnd % 0x10 != 0 ? FuncEnd + (0x10 - (FuncEnd % 0x10)) : FuncEnd;
	}
};

template<typename Type = const char*>
inline MemAddress FindByString(Type RefStr)
{
	uintptr_t ImageBase = GetImageBase();
	PIMAGE_DOS_HEADER DosHeader = (PIMAGE_DOS_HEADER)(ImageBase);
	PIMAGE_NT_HEADERS NtHeader = (PIMAGE_NT_HEADERS)(ImageBase + DosHeader->e_lfanew);
	PIMAGE_SECTION_HEADER Sections = IMAGE_FIRST_SECTION(NtHeader);

	uint8_t* DataSection = nullptr;
	uint8_t* TextSection = nullptr;
	DWORD DataSize = 0;
	DWORD TextSize = 0;

	uint8_t* StringAddress = nullptr;

	for (int i = 0; i < NtHeader->FileHeader.NumberOfSections; i++)
	{
		IMAGE_SECTION_HEADER& CurrentSection = Sections[i];

		std::string SectionName = (const char*)CurrentSection.Name;

		if (SectionName == ".rdata" && !DataSection)
		{
			DataSection = (uint8_t*)(CurrentSection.VirtualAddress + ImageBase);
			DataSize = CurrentSection.Misc.VirtualSize;
		}
		else if (SectionName == ".text" && !TextSection)
		{
			TextSection = (uint8_t*)(CurrentSection.VirtualAddress + ImageBase);
			TextSize = CurrentSection.Misc.VirtualSize;
		}
	}

	for (int i = 0; i < DataSize; i++)
	{
		if constexpr (std::is_same<Type, const char*>())
		{
			if (strcmp((const char*)RefStr, (const char*)(DataSection + i)) == 0)
			{
				//std::cout << "FoundStr ref: " << (const char*)(DataSection + i) << "\n";

				StringAddress = DataSection + i;
			}
		}
		else
		{
			if (wcscmp((const wchar_t*)RefStr, (const wchar_t*)(DataSection + i)) == 0)
			{
				//std::wcout << L"FoundStr wref: " << (const wchar_t*)(DataSection + i) << L"\n";

				StringAddress = DataSection + i;
			}
		}
	}

	for (int i = 0; i < TextSize; i++)
	{
		// opcode: lea
		if ((TextSection[i] == uint8_t(0x4C) || TextSection[i] == uint8_t(0x48)) && TextSection[i + 1] == uint8_t(0x8D))
		{
			const uint8_t* StrPtr = *(int32_t*)(TextSection + i + 3) + 7 + TextSection + i;

			if (StrPtr == StringAddress)
			{
				//std::cout << "Found Address: 0x" << (void*)(TextSection + i) << "\n";

				return { TextSection + i };
			}
		}
	}

	return nullptr;
}

inline MemAddress FindByWString(const wchar_t* RefStr)
{
	return FindByString<const wchar_t*>(RefStr);
}

template<typename CharType>
inline int32_t StrlenHelper(const CharType* Str)
{
	if constexpr (std::is_same<CharType, char>())
	{
		return strlen(Str);
	}
	else
	{
		return wcslen(Str);
	}
}

/* Slower than FindByString */
template<typename Type = const char*>
inline MemAddress FindByStringInAllSections(Type RefStr, uintptr_t StartAddress = 0x0, int32_t Range = 0x0)
{
	/* Stop scanning when arriving 0x10 bytes before the end of the memory range */
	constexpr int32_t OffsetFromMemoryEnd = 0x10;

	uintptr_t ImageBase = GetImageBase();
	PIMAGE_DOS_HEADER DosHeader = (PIMAGE_DOS_HEADER)(ImageBase);
	PIMAGE_NT_HEADERS NtHeader = (PIMAGE_NT_HEADERS)(ImageBase + DosHeader->e_lfanew);

	const DWORD SizeOfImage = NtHeader->OptionalHeader.SizeOfImage;

	const uintptr_t ImageEnd = ImageBase + SizeOfImage;

	/* If the StartAddress is not default nullptr, and is out of memory-range */
	if (StartAddress != 0x0 && (StartAddress < ImageBase || StartAddress > ImageEnd))
		return nullptr;

	/* Add a few bytes to the StartAddress to prevent instantly returning the previous result */
	uint8_t* SearchStart = StartAddress ? (reinterpret_cast<uint8_t*>(StartAddress) + 0x5) : reinterpret_cast<uint8_t*>(ImageBase);
	DWORD SearchRange = StartAddress ? ImageEnd - StartAddress : SizeOfImage;

	if (Range != 0x0)
		SearchRange = min(Range, SearchRange);

	if ((StartAddress + SearchRange) >= ImageEnd)
		SearchRange -= OffsetFromMemoryEnd;

	const int32_t RefStrLen = StrlenHelper(RefStr);

	for (uintptr_t i = 0; i < SearchRange; i++)
	{
		// opcode: lea
		if ((SearchStart[i] == uint8_t(0x4C) || SearchStart[i] == uint8_t(0x48)) && SearchStart[i + 1] == uint8_t(0x8D))
		{
			const uint8_t* StrPtr = *reinterpret_cast<int32_t*>(SearchStart + i + 3) + 7 + SearchStart + i;

			if (!IsInProcessRange(reinterpret_cast<uintptr_t>(StrPtr)))
				continue;

			if constexpr (std::is_same<Type, const char*>())
			{
				if (strncmp(reinterpret_cast<const char*>(RefStr), reinterpret_cast<const char*>(StrPtr), RefStrLen) == 0)
				{
					// std::cout << "FoundStr ref: " << (const char*)(SearchStart + i) << "\n";

					return { SearchStart + i };
				}
			}
			else
			{
				if (wcsncmp(reinterpret_cast<const wchar_t*>(RefStr), reinterpret_cast<const wchar_t*>(StrPtr), RefStrLen) == 0)
				{
					// std::wcout << L"FoundStr wref: " << (const wchar_t*)(SearchStart + i) << L"\n";

					return { SearchStart + i };
				}
			}
		}
	}

	return nullptr;
}

template<typename Type = const char*>
inline MemAddress FindUnrealExecFunctionByString(Type RefStr, void* StartAddress = nullptr)
{
	uintptr_t ImageBase = GetImageBase();
	PIMAGE_DOS_HEADER DosHeader = (PIMAGE_DOS_HEADER)(ImageBase);
	PIMAGE_NT_HEADERS NtHeader = (PIMAGE_NT_HEADERS)(ImageBase + DosHeader->e_lfanew);

	const DWORD SizeOfImage = NtHeader->OptionalHeader.SizeOfImage;

	uint8_t* SearchStart = StartAddress ? reinterpret_cast<uint8_t*>(StartAddress) : reinterpret_cast<uint8_t*>(ImageBase);
	DWORD SearchRange = SizeOfImage;

	const int32_t RefStrLen = StrlenHelper(RefStr);

	static auto IsValidExecFunctionNotSetupFunc = [](uintptr_t Address) -> bool
	{
		/* 
		* UFuntion construction functions setting up exec functions always start with these asm instructions:
		* sub rsp, 28h
		* 
		* In opcode bytes: 48 83 EC 28
		*/
		if (*reinterpret_cast<int32_t*>(Address) == 0x284883EC || *reinterpret_cast<int32_t*>(Address) == 0x4883EC28)
			return false;

		MemAddress AsAddress(Address);

		/* A signature specifically made for UFunctions-construction functions. If this signature is found we're in a function that we *don't* want. */
		if (AsAddress.RelativePattern("48 8B 05 ? ? ? ? 48 85 C0 75 ? 48 8D 15", 0x28) != nullptr)
			return false;

		return true;
	};

	for (uintptr_t i = 0; i < (SearchRange - 0x8); i += sizeof(void*))
	{
		const uintptr_t PossibleStringAddress = *reinterpret_cast<uintptr_t*>(SearchStart + i);
		const uintptr_t PossibleExecFuncAddress = *reinterpret_cast<uintptr_t*>(SearchStart + i + sizeof(void*));

		if (PossibleStringAddress == PossibleExecFuncAddress)
			continue;

		if (!IsInProcessRange(PossibleStringAddress) || !IsInProcessRange(PossibleExecFuncAddress))
			continue;

		if constexpr (std::is_same<Type, const char*>())
		{
			if (strncmp(reinterpret_cast<const char*>(RefStr), reinterpret_cast<const char*>(PossibleStringAddress), RefStrLen) == 0 && IsValidExecFunctionNotSetupFunc(PossibleExecFuncAddress))
			{
				// std::cout << "FoundStr ref: " << reinterpret_cast<const char*>(PossibleStringAddress) << "\n";

				return { PossibleExecFuncAddress };
			}
		}
		else
		{
			if (wcsncmp(reinterpret_cast<const wchar_t*>(RefStr), reinterpret_cast<const wchar_t*>(PossibleStringAddress), RefStrLen) == 0 && IsValidExecFunctionNotSetupFunc(PossibleExecFuncAddress))
			{
				// std::wcout << L"FoundStr wref: " << reinterpret_cast<const wchar_t*>(PossibleStringAddress) << L"\n";

				return { PossibleExecFuncAddress };
			}
		}
	}

	return nullptr;
}

/* Slower than FindByWString */
inline MemAddress FindByWStringInAllSections(const wchar_t* RefStr)
{
	return FindByStringInAllSections<const wchar_t*>(RefStr);
}


namespace FileNameHelper
{
	inline void MakeValidFileName(std::string& InOutName)
	{
		for (char& c : InOutName)
		{
			if (c == '<' || c == '>' || c == ':' || c == '\"' || c == '/' || c == '\\' || c == '|' || c == '?' || c == '*')
				c = '_';
		}
	}
}<|MERGE_RESOLUTION|>--- conflicted
+++ resolved
@@ -547,20 +547,12 @@
 	return Result;
 }
 
-<<<<<<< HEAD
-template<bool bShouldRelove32BitJumps = true>
-=======
 template<bool bShouldResolve32BitJumps = true>
->>>>>>> 7b260757
 inline std::pair<const void*, int32_t> IterateVTableFunctions(void** VTable, const std::function<bool(const uint8_t* Addr, int32_t Index)>& CallBackForEachFunc, int32_t NumFunctions = 0x150, int32_t OffsetFromStart = 0x0)
 {
 	[[maybe_unused]] auto Resolve32BitRelativeJump = [](const void* FunctionPtr) -> const uint8_t*
 	{
-<<<<<<< HEAD
-		if constexpr (bShouldRelove32BitJumps)
-=======
 		if constexpr (bShouldResolve32BitJumps)
->>>>>>> 7b260757
 		{
 			const uint8_t* Address = reinterpret_cast<const uint8_t*>(FunctionPtr);
 			if (*Address == 0xE9)
