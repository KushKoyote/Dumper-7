--- conflicted
+++ resolved
@@ -358,8 +358,6 @@
 	Unknown = 0xFF
 };
 
-<<<<<<< HEAD
-=======
 enum class EUsmapCompressionMethod : uint8
 {
 	None,
@@ -369,7 +367,6 @@
 	Unknown = 0xFF
 };
 
->>>>>>> 1288327c
 ENUM_OPERATORS(EObjectFlags);
 ENUM_OPERATORS(EFunctionFlags);
 ENUM_OPERATORS(EPropertyFlags);
